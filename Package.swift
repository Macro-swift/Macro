--- conflicted
+++ resolved
@@ -42,16 +42,6 @@
               .product(name: "NIOConcurrencyHelpers", package: "swift-nio"),
               .product(name: "NIOHTTP1",              package: "swift-nio"),
               "MacroCore"
-<<<<<<< HEAD
-            ]),
-    .target(name: "fs", dependencies: [ "NIO", "MacroCore", "xsys" ]),
-    .target(name: "ws",
-            dependencies: [ "NIO", "MacroCore", "http", "NIOWebSocket" ]),
-    
-    // This is the Umbrella Target
-    .target(name: "Macro",
-            dependencies: [ "MacroCore", "xsys", "http", "fs", "ws" ]),
-=======
             ],
             exclude: [ "README.md" ]),
     .target(name: "fs",
@@ -60,11 +50,16 @@
               "MacroCore", "xsys"
             ],
             exclude: [ "README.md" ]),
+    .target(name: "ws",
+            dependencies: [ 
+              .product(name: "NIO", package: "swift-nio"),
+              .product(name: "NIOWebSocket", package: "swift-nio"),
+              "MacroCore", "http"
+            ]),
     
     // This is the Umbrella Target
     .target(name: "Macro", dependencies: [ "MacroCore", "xsys", "http", "fs" ],
             exclude: [ "README.md" ]),
->>>>>>> 5757e400
     
     
     // MARK: - Tests
